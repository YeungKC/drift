---
data:
  title: "Drift files"
  weight: 1
  description: Learn everything about the new `.drift` files which can contain tables and queries

aliases:
  - /docs/using-sql/custom_tables/  # Redirect from outdated "custom tables" page which has been deleted
  - /docs/using-sql/moor_files/

template: layouts/docs/single
---

{% assign dart_snippets = "package:moor_documentation/snippets/drift_files/database.dart.excerpt.json" | readString | json_decode %}
{% assign drift_tables = "package:moor_documentation/snippets/drift_files/tables.drift.excerpt.json" | readString | json_decode %}
{% assign small = "package:moor_documentation/snippets/drift_files/small_snippets.drift.excerpt.json" | readString | json_decode %}

Drift files are a new feature that lets you write all your database code in SQL - drift will generate typesafe APIs for them.

## Getting started
To use this feature, lets create two files: `database.dart` and `tables.drift`. The Dart file only contains the minimum code
to setup the database:

{% include "blocks/snippet" snippets = dart_snippets name = "overview" %}

We can now declare tables and queries in the drift file:

{% include "blocks/snippet" snippets = drift_tables %}

After running the build runner with `flutter pub run build_runner build`,
drift will write the `database.g.dart`
file which contains the `_$MyDb` superclass. Let's take a look at
what we got:

- Generated data classes (`Todo` and `Category`), and companion versions
  for inserts (see [Dart Interop](#dart-interop) for info). By default,
  drift strips a trailing "s" from the table name for the class. That's why
  we used `AS Category` on the second table - it would have been called
  `Categorie` otherwise.
- Methods to run the queries:
  - a `Future<int> createEntry(String title, String content)` method. It
    creates a new todo entry with the provided data and returns the id of
    the entry created.
  - `Future<int> deleteById(int id)`: Deletes a todo entry by its id, and
    returns the amount of rows affected.
  - `Selectable<AllTodosResult> allTodos()`. It can be used to get, or
    watch, all todo entries. It can be used with `allTodos().get()` and
    `allTodos().watch()`.
- Classes for select statements that don't match a table. In the example
  above, thats the `AllTodosResult` class, which contains all fields from
  `todos` and the description of the associated category.

## Variables
Inside of named queries, you can use variables just like you would expect with
sql. We support regular variables (`?`), explicitly indexed variables (`?123`)
and colon-named variables (`:id`). We don't support variables declared
with @ or $. The compiler will attempt to infer the variable's type by
looking at its context. This lets drift generate typesafe apis for your
queries, the variables will be written as parameters to your method.

When it's ambiguous, the analyzer might be unable to resolve the type of
a variable. For those scenarios, you can also denote the explicit type
of a variable:

{% include "blocks/snippet" snippets = small name = "q1" %}

In addition to the base type, you can also declare that the type is nullable:

{% include "blocks/snippet" snippets = small name = "q2" %}

Finally, you can declare that a variable should be required in Dart when using
named parameters. To do so, add a `REQUIRED` keyword:

{% include "blocks/snippet" snippets = small name = "q3" %}

Note that this only has an effect when the `named_parameters`
[build option]({{ '../Advanced Features/builder_options.md' | pageUrl }}) is
enabled. Further, non-nullable variables are required by default.

### Arrays
If you want to check whether a value is in an array of values, you can
use `IN ?`. That's not valid sql, but drift will desugar that at runtime. So, for this query:

{% include "blocks/snippet" snippets = small name = "entries" %}

Drift will generate a `Selectable<Todo> entriesWithId(List<int> ids)` method.
Running `entriesWithId([1,2])` would generate `SELECT * ... id IN (?1, ?2)` and
bind the arguments accordingly. To make sure this works as expected, drift
imposes two small restrictions:

1. __No explicit variables__: `WHERE id IN ?2` will be rejected at build time.
As the variable is expanded, giving it a single index is invalid.
2. __No higher explicit index after a variable__: Running
`WHERE id IN ? OR title = ?2` will also be rejected. Expanding the
variable can clash with the explicit index, which is why drift forbids
it. Of course, `id IN ? OR title = ?` will work as expected.

## Supported column types

We use [this algorithm](https://www.sqlite.org/datatype3.html#determination_of_column_affinity)
to determine the column type based on the declared type name.

Additionally, columns that have the type name `BOOLEAN` or `DATETIME` will have
`bool` or `DateTime` as their Dart counterpart. Both will be
written as an `INTEGER` column when the table gets created.

## Imports
You can put import statements at the top of a `drift` file:

{% include "blocks/snippet" snippets = small name = "import" %}

All tables reachable from the other file will then also be visible in
the current file and to the database that `includes` it. If you want
to declare queries on tables that were defined in another drift
file, you also need to import that file for the tables to be
visible.
Note that imports in drift file are always transitive, so in the above example
you would have all imports declared in `other.drift` available as well.
There is no `export` mechanism for drift files.

Importing Dart files into a drift file will also work - then,
all the tables declared via Dart tables can be used inside queries.
We support both relative imports and the `package:` imports you
know from Dart.

## Nested results

{% assign nested = "package:moor_documentation/snippets/drift_files/nested.drift.excerpt.json" | readString | json_decode %}

Many queries fetch all columns from some table, typically by using the
`SELECT table.*` syntax. That approach can become a bit tedious when applied
over multiple tables from a join, as shown in this example:

{% include "blocks/snippet" snippets = nested name = "overview" %}

To match the returned column names while avoiding name clashes in Dart, drift
will generate a class having an `id`, `name`,  `id1`, `lat`, `long`, `lat1` and
a `long1` field.
Of course, that's not helpful at all - was `lat1` coming from `from` or `to`
again? Let's rewrite the query, this time using nested results:

{% include "blocks/snippet" snippets = nested name = "nested" %}

As you can see, we can nest a result simply by using the drift-specific
`table.**` syntax.
For this query, drift will generate the following class:
```dart
class RoutesWithNestedPointsResult {
  final int id;
  final String name;
  final Point from;
  final Point to;
  // ...
}
```

Great! This class matches our intent much better than the flat result class
from before.

At the moment, there are some limitations with this approach:

- `**` is not yet supported in compound select statements
- you can only use `table.**` if table is an actual table or a reference to it.
  In particular, it doesn't work for result sets from `WITH` clauses or table-
  valued functions.

You might be wondering how `**` works under the hood, since it's not valid sql.
At build time, drift's generator will transform `**` into a list of all columns
from the referred table. For instance, if we had a table `foo` with an `id INT`
and a `bar TEXT` column. Then, `SELECT foo.** FROM foo` might be desugared to
`SELECT foo.id AS "nested_0.id", foo.bar AS "nested_0".bar FROM foo`.

## `LIST` subqueries

Starting from Drift version `1.4.0`, subqueries can also be selected as a full
list. Simply put the subquery in a `LIST()` function to include all rows of the
subquery in the result set.

Re-using the `coordinates` and `saved_routes` tables introduced in the example
for [nested results](#nested-results), we add a new table storing coordinates
along a route:

{% include "blocks/snippet" snippets = nested name = "route_points" %}

Now, assume we wanted to query a route with information about all points
along the way. While this requires two SQL statements, we can write this as a
single drift query that is then split into the two statements automatically:

<<<<<<< HEAD
```sql
routeWithPoints: SELECT
    route.**,
    LIST(SELECT coordinates.* FROM route_points
      INNER JOIN coordinates ON id = point
      WHERE route = route.id
      ORDER BY index_on_route
    ) AS points
  FROM saved_routes route;
```
=======
{% include "blocks/snippet" snippets = nested name = "list" %}
>>>>>>> 536d5108

This will generate a result set containing a `SavedRoute route` field along with a
`List<Point> points` list of all points along the route.

Internally, drift will split this query into two separate queries:
 - The outer `SELECT route.** FROM saved_routes route` SQL queries
 - A separate `SELECT coordinates.* FROM route_points ... ORDER BY index_on_route` query
   that is run for each row in the outer query. The `route.id` reference in the inner
   query is replaced with a variable that drift binds to the actual value in the
   outer query.

While `LIST()` subqueries are a very powerful feature, they can be costly when the outer query
has lots of rows (as the inner query is executed for each outer row).

Also, as `LIST()` needs a semantic rewrite of the original statement, this feature is only
supported with the `new_sql_code_generation` [build option]({{ '../Advanced Features/builder_options.md' | pageUrl }}).

## Dart interop
Drift files work perfectly together with drift's existing Dart API:

- you can write Dart queries for tables declared in a drift file:

{% include "blocks/snippet" snippets = dart_snippets name = "dart_interop_insert" %}

- by importing Dart files into a drift file, you can write sql queries for
  tables declared in Dart.
- generated methods for queries can be used in transactions, they work
  together with auto-updating queries, etc.

If you're using the `fromJson` and `toJson` methods in the generated
Dart classes and need to change the name of a column in json, you can
do that with the `JSON KEY` column constraints, so `id INT NOT NULL JSON KEY userId`
would generate a column serialized as "userId" in json.

### Dart components in SQL

You can make most of both SQL and Dart with "Dart Templates", which is a
Dart expression that gets inlined to a query at runtime. To use them, declare a
$-variable in a query:
```sql
_filterTodos: SELECT * FROM todos WHERE $predicate;
```
Drift will generate a `Selectable<Todo> _filterTodos(Expression<bool> predicate)`
method that can be used to construct dynamic filters at runtime:
```dart
Stream<List<Todo>> watchInCategory(int category) {
    return _filterTodos(todos.category.equals(category)).watch();
}
```
This lets you write a single SQL query and dynamically apply a predicate at runtime!
This feature works for

- [expressions]({{ "../Advanced Features/expressions.md" | pageUrl }}), as you've seen in the example above
- single ordering terms: `SELECT * FROM todos ORDER BY $term, id ASC`
  will generate a method taking an `OrderingTerm`.
- whole order-by clauses: `SELECT * FROM todos ORDER BY $order`
- limit clauses: `SELECT * FROM todos LIMIT $limit`
- insertables for insert statements: `INSERT INTO todos $row` generates an `Insertable<TodoEntry> row`
  parameter

When used as expression, you can also supply a default value in your query:

```sql
_filterTodos ($predicate = TRUE): SELECT * FROM todos WHERE $predicate;
```

This will make the `predicate` parameter optional in Dart. It will use the
default SQL value (here, `TRUE`) when not explicitly set.

{% block "blocks/alert" title="Using column names in Dart" color="warning" %}
If your query uses table aliases, you'll need to account for that when embedding Dart
expressions in your SQL query. Consider this for instance:

```sql
findRoutes: SELECT r.* FROM routes r
  INNER JOIN points "start" ON "start".id = r."start"
  INNER JOIN points "end" ON "end".id = r."end"
WHERE $predicate
```

If you want to filter for the `start` point in Dart, you have to use
an explicit [`alias`](https://pub.dev/documentation/drift/latest/drift/DatabaseConnectionUser/alias.html):

```dart
Future<List<Route>> routesByStart(int startPointId) {
  final start = alias(points, 'start');
  return findRoutes(start.id.equals(startPointId));
}
```

You can enable the `scoped_dart_components` [build option]({{ '../Advanced Features/builder_options.md' | pageUrl }})
and let the generator help you here.
When the option is enabled, drift would generate a `Expression<bool> Function(Routes r, Points start, Points end)` as a parameter, which
makes this a lot easier:

```dart
Future<List<Route>> routesByStart(int startPointId) {
  return findRoutes((r, start, end) => start.id.equals(startPointId));
}
```
{% endblock %}

### Type converters

You can import and use [type converters]({{ "../Advanced Features/type_converters.md" | pageUrl }})
written in Dart in a drift file. Importing a Dart file works with a regular `import` statement.
To apply a type converter on a column definition, you can use the `MAPPED BY` column constraints:
```sql
CREATE TABLE users (
  id INTEGER NOT NULL PRIMARY KEY AUTOINCREMENT,
  name TEXT,
  preferences TEXT MAPPED BY `const PreferenceConverter()`
);
```


More details on type converts in drift files are available
[here]({{ "../Advanced Features/type_converters.md#using-converters-in-moor" | pageUrl }}).

When using type converters, we recommend the [`apply_converters_on_variables`]({{ "../Advanced Features/builder_options.md" | pageUrl }})
build option. This will also apply the converter from Dart to SQL, for instance if used on variables: `SELECT * FROM users WHERE preferences = ?`.
With that option, the variable will be inferred to `Preferences` instead of `String`.


### Existing row classes

You can use custom row classes instead of having drift generate one for you.
For instance, let's say you had a Dart class defined as

```dart
class User {
 final int id;
 final String name;

 User(this.id, this.name);
}
```

Then, you can instruct drift to use that class as a row class as follows:

```sql
import 'row_class.dart'; --import for where the row class is defined

CREATE TABLE users (
  id INTEGER NOT NULL PRIMARY KEY,
  name TEXT NOT NULL,
) WITH User; -- This tells drift to use the existing Dart class
```

When using custom row classes defined in another Dart file, you also need to import that file into the file where you define
the database.
For more general information on this feature, please check [this page]({{ '../Advanced Features/custom_row_classes.md' | pageUrl }}).

## Result class names

For most queries, drift generates a new class to hold the result. This class is named after the query
with a `Result` suffix, e.g. a `myQuery` query would get a `MyQueryResult` class.

You can change the name of a result class like this:

```sql
routesWithNestedPoints AS FullRoute: SELECT r.id, -- ...
```

This way, multiple queries can also share a single result class. As long as they have an identical result set,
you can assign the same custom name to them and drift will only generate one class.

For queries that select all columns from a table and nothing more, drift won't generate a new class
and instead re-use the dataclass that it generates either way.
Similarly, for queries with only one column, drift will just return that column directly instead of
wrapping it in a result class.
It's not possible to override this behavior at the moment, so you can't customize the result class
name of a query if it has a matching table or only has one column.

## Supported statements
At the moment, the following statements can appear in a `.drift` file.

- `import 'other.drift'`: Import all tables and queries declared in the other file
   into the current file.
- DDL statements: You can put `CREATE TABLE`, `CREATE VIEW`, `CREATE INDEX` and `CREATE TRIGGER` statements
  into drift files.
- Query statements: We support `INSERT`, `SELECT`, `UPDATE` and `DELETE` statements.

All imports must come before DDL statements, and those must come before named queries.

If you need support for another statement, or if drift rejects a query you think is valid, please
create an issue!<|MERGE_RESOLUTION|>--- conflicted
+++ resolved
@@ -186,20 +186,7 @@
 along the way. While this requires two SQL statements, we can write this as a
 single drift query that is then split into the two statements automatically:
 
-<<<<<<< HEAD
-```sql
-routeWithPoints: SELECT
-    route.**,
-    LIST(SELECT coordinates.* FROM route_points
-      INNER JOIN coordinates ON id = point
-      WHERE route = route.id
-      ORDER BY index_on_route
-    ) AS points
-  FROM saved_routes route;
-```
-=======
 {% include "blocks/snippet" snippets = nested name = "list" %}
->>>>>>> 536d5108
 
 This will generate a result set containing a `SavedRoute route` field along with a
 `List<Point> points` list of all points along the route.
