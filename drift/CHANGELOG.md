<<<<<<< HEAD
## 1.1.0

- Add the `references` method to `BuildColumn` to reference a column declared
  in another Dart table.
- Add the `generateInsertable` option to `@UseRowClass`. When enabled, the generator
  will emit an extension to use the row class as an `Insertable`.
  Thanks to [@westito](https://github.com/westito).
- Allow the generator to emit correct SQL code when using arrays with the
  `new_sql_code_generation` option in specific scenarios.
- Add support for [strict tables](https://sqlite.org/stricttables.html) in `.drift` files.
- Add the `generatedAs` method to declare generated columns for Dart tables.
- Add `OrderingTerm.random` to fetch rows in a random order.
- Improved support for pausing query stream subscriptions. Instead of buffering events,
  query streams will suspend fetching data if all listeners are paused.
- Drift isolates no longer serialize messages into a primitive format. This will reduce
  the overhead of using isolates with Drift.

## 1.0.0
=======
## 1.0.1
>>>>>>> 877a3495

- Add `DoUpdate.withExcluded` to refer to the excluded row in an upsert clause.
- Add optional `where` clause to `DoUpdate` constructors

This is the initial release of the `drift` package (formally known as `moor`).
For an overview of old `moor` releases, see its [changelog](https://pub.dev/packages/moor/changelog).<|MERGE_RESOLUTION|>--- conflicted
+++ resolved
@@ -1,4 +1,3 @@
-<<<<<<< HEAD
 ## 1.1.0
 
 - Add the `references` method to `BuildColumn` to reference a column declared
@@ -16,10 +15,7 @@
 - Drift isolates no longer serialize messages into a primitive format. This will reduce
   the overhead of using isolates with Drift.
 
-## 1.0.0
-=======
 ## 1.0.1
->>>>>>> 877a3495
 
 - Add `DoUpdate.withExcluded` to refer to the excluded row in an upsert clause.
 - Add optional `where` clause to `DoUpdate` constructors
